--- conflicted
+++ resolved
@@ -13,58 +13,6 @@
 rust-version = { workspace = true }
 
 [dependencies]
-<<<<<<< HEAD
-anyhow = "1.0.57"
-aptos-api = { path = "../../api", package = "aptos-api" }
-aptos-api-types = { path = "../../api/types" }
-aptos-bitvec = { path = "../aptos-bitvec" }
-aptos-config = { path = "../../config" }
-aptos-protos = { path = "../aptos-protos" }
-async-trait = "0.1.53"
-bcs = "0.1.3"
-bigdecimal = { version = "0.3.0", features = ["serde"] }
-chrono = { version = "0.4.19", default-features = false, features = [
-  "clock",
-  "serde",
-] }
-clap = { version = "3.1.17", features = ["env", "suggestions"] }
-diesel = { version = "2.0.0", features = [
-  "chrono",
-  "postgres",
-  "r2d2",
-  "numeric",
-  "serde_json",
-] }
-diesel_migrations = { version = "2.0.0", features = ["postgres"] }
-field_count = "0.1.1"
-futures = "0.3.21"
-futures-util = "0.3.24"
-gcloud-sdk = { version = "0.14.4", features = [
-  "google-cloud-bigquery-storage-v1",
-] }
-hex = "0.4.3"
-itertools = "0.10.0"
-once_cell = "1.10.0"
-prost = "0.10.1"
-prost-types = "0.10.1"
-regex = "1.5.5"
-reqwest = { version = "0.11.10", features = ["json", "cookies"] }
-reqwest-middleware = { version = "0.1.6" }
-reqwest-retry = { version = "0.1.5" }
-serde = { version = "1.0.137", features = ["derive"] }
-serde_json = "1.0.81"
-sha2 = "0.9.3"
-tokio = { version = "1.21.0", features = ["full", "time", "rt-multi-thread"] }
-tonic = "0.7.0"
-url = "2.2.2"
-
-aptos-logger = { path = "../aptos-logger" }
-aptos-mempool = { path = "../../mempool" }
-aptos-metrics-core = { path = "../aptos-metrics-core" }
-aptos-types = { path = "../../types" }
-aptos-vm = { path = "../../aptos-move/aptos-vm" }
-storage-interface = { path = "../../storage/storage-interface" }
-=======
 anyhow = { workspace = true }
 aptos-api = { workspace = true }
 aptos-api-types = { workspace = true }
@@ -96,7 +44,6 @@
 storage-interface = { workspace = true }
 tokio = { workspace = true }
 url = { workspace = true }
->>>>>>> 631ff21d
 
 [dev-dependencies]
 aptos-api-test-context = { workspace = true }